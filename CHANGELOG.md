<<<<<<< HEAD
=======
## 0.1.6 [unreleased]

### Changed
- Python2.7: Change the yield statements in pesummary.core.file.one_format to
  make the code python2.7 compatible.
- setuptools: Change the setup.py file to import setup from `setuptools` rather
  than using `distutils.core` 

### Added
- PESummary now supports non GW specific results files
- Docker image for PESummary. Simply run `docker pull 08hoyc/pesummary:v0.1.6
- Example python script for running PESummary from within python shell
- Extract all information including psd and calibration information from the
  gw specific results file

>>>>>>> 4f9ba105
## 0.1.5 [13/04/2019]

### Changed
- Executables: excutables now no longer have file extensions
- Entry points: all excutables are now entry points
- Version file: The code version is now written to a .version file and opened
  when you type `pesummary.__version__`.

## 0.1.4 [05/04/2019]

### Added
- Marginalized parameters: handle marginalized parameters for `LALInference`
  results files. This is not necessary for `bilby`
  [#64](https://git.ligo.org/lscsoft/pesummary/issues/64)
- PSD plot: plot the PSD when passed with the `--psds` flag
  [#39](https://git.ligo.org/lscsoft/pesummary/issues/39)
- Calibration plot: plot the calibration uncertainties when passed either
  the calibration envelope via the `--calibration` flag or constant values
  via the configuration file
- Error page: adding an error page which you are redirected too if there is a
  problem [#90](https://git.ligo.org/lscsoft/pesummary/issues/90)
- LALInference fixed parameters: load the configuration file and look to see
  if there are any fixed parameters. If there are, add them to the list of
  parameters and samples [#62](https://git.ligo.org/lscsoft/pesummary/issues/62)
- JSON vs HDF5: allow the user to choose whether they would like to save the
  meta file as a JSON or HDF5 format. By default, the data will be saved as
  JSON. To save as HDF5, pass the `--save_to_hdf5` flag
  [#91](https://git.ligo.org/lscsoft/pesummary/issues/91)
- rapidPE and GWModel: ability to run on rapidPE and GWModel results files
- Custom labels: pass custom labels with the `--labels` flag
- Additional data in meta file: store the config file, psd data and
  calibration data in the meta file [#57](https://git.ligo.org/lscsoft/pesummary/issues/57)
- Download links: links on the navigation bar to download either the meta file
  or the individual histogram dat files [#72](https://git.ligo.org/lscsoft/pesummary/issues/72)
- Bilby JSON files: handle the input of bilby JSON files
  [#91](https://git.ligo.org/lscsoft/pesummary/issues/91)
- Distance and Redshift pages: add distance and redshift pages to the
  navigation bar [#87](https://git.ligo.org/lscsoft/pesummary/issues/87)
- Time domain plots: add plots showing the time domain waveform on the
  homepage. If more than one results file is given, show the time domain
  comparison plot [#74](https://git.ligo.org/lscsoft/pesummary/issues/74)
- CDF plots: Add CDF plots to the parameter pages. These are shown when you
  click on the 1d histogram plot [#73](https://git.ligo.org/lscsoft/pesummary/issues/73)
- Generate examples as part of CI: trigger the CI of
  [pesummary_examples](https://git.ligo.org/charlie.hoy/pesummary_examples?nav_source=navbar)
  such that example pages are always up to dat
- LALInferenceResultsFile class: class to handle the LALInference results file


### Changed
- Removed the banner on the webpages and moved the navigation bar to the top of
  the page [#94](https://git.ligo.org/lscsoft/pesummary/issues/94)
- Changed the logic of the `OneFormat` class to handle the different data
  types [#80](https://git.ligo.org/lscsoft/pesummary/issues/80)
  [#91](https://git.ligo.org/lscsoft/pesummary/issues/91)
  [#79](https://git.ligo.org/lscsoft/pesummary/issues/79)
- Use `theta_jn` instead of `iota` [#82](https://git.ligo.org/lscsoft/pesummary/issues/82)
- Tests to enhance coverage
- All paths are now relative meaning that you can move the html pages to
  another location and everything will still work. This also means that it will
  also work on your laptop and not just on clusters
  [#81](https://git.ligo.org/lscsoft/pesummary/issues/81)
- `multiple_posterior.js` to fix bug where multiple posteriors were not being
  displayed for the comparison pages [#90](https://git.ligo.org/lscsoft/pesummary/issues/90)
- Normalised posterior distributions for the comparison plots allowing for easy
  comparisons [#86](https://git.ligo.org/lscsoft/pesummary/issues/86)
- Move to LSCSoft namespace [#63](https://git.ligo.org/lscsoft/pesummary/issues/63)
- Colours for the waveform plots are now standard colours for each detector
  [#84](https://git.ligo.org/lscsoft/pesummary/issues/84)
- Default colors are the same as the seaborn colorblind palette
- Moved the standard_names to a seperate file<|MERGE_RESOLUTION|>--- conflicted
+++ resolved
@@ -1,5 +1,3 @@
-<<<<<<< HEAD
-=======
 ## 0.1.6 [unreleased]
 
 ### Changed
@@ -15,7 +13,6 @@
 - Extract all information including psd and calibration information from the
   gw specific results file
 
->>>>>>> 4f9ba105
 ## 0.1.5 [13/04/2019]
 
 ### Changed
