# Copyright (C) 2020  Aditya Vijaykumar <aditya.vijaykumar@ligo.org>
#                     Charlie Hoy <charlie.hoy@ligo.org>
# This program is free software; you can redistribute it and/or modify it
# under the terms of the GNU General Public License as published by the
# Free Software Foundation; either version 3 of the License, or (at your
# option) any later version
#
# This program is distributed in the hope that it will be useful, but
# WITHOUT ANY WARRANTY; without even the implied warranty of
# MERCHANTABILITY or FITNESS FOR A PARTICULAR PURPOSE.  See the GNU General
# Public License for more details.
#
# You should have received a copy of the GNU General Public License along
# with this program; if not, write to the Free Software Foundation, Inc.,
# 51 Franklin Street, Fifth Floor, Boston, MA  02110-1301, USA.

from pesummary.core.plots.bounded_2d_kde import Bounded_2d_kde
from pesummary.utils.utils import logger
import numpy as np
from scipy.stats import gaussian_kde
from scipy.interpolate import interp2d
import multiprocessing
from pesummary.utils.probability_dict import ProbabilityDict2D


def _wrapper_for_multiprocessing_kde(kde, *args):
    """Wrapper to evaluate a KDE on multiple cpus

    Parameters
    ----------
    kde: func
        KDE you wish to evaluate
    *args: tuple
        all args are passed to the KDE
    """
    _reshape = (len(args[0]), len(args[1]))
    yy, xx = np.meshgrid(args[1], args[0])
    _args = [xx.ravel(), yy.ravel()]
    return kde(_args).reshape(_reshape)


def _wrapper_for_multiprocessing_interp(interp, *args):
    """Wrapper to evaluate an interpolant on multiple cpus

    Parameters
    ----------
    interp: func
        interpolant you wish to use
    *args: tuple
        all args are passed to the interpolant
    """
    return interp(*args)


def _imrct_deviation_parameters_integrand_vectorized(
    final_mass,
    final_spin,
    v1,
    v2,
    P_final_mass_final_spin_i_interp_object,
    P_final_mass_final_spin_r_interp_object,
    multi_process=4,
    wrapper_function_for_multiprocess=None,
):
    """Compute the integrand of P(delta_final_mass/final_mass_bar,
    delta_final_spin/final_spin_bar).

    Parameters
    ----------
    final_mass: np.ndarray
        vector of values of final mass
    final_spin: np.ndarray
        vector of values of final spin
    v1: np.ndarray
        array of delta_final_mass/final_mass_bar values
    v2: np.ndarray
        array of delta_final_spin/final_spin_bar values
    P_final_mass_final_spin_i_interp_object:
        interpolated P_i(final_mass, final_spin)
    P_final_mass_final_spin_r_interp_object:
        interpolated P_r(final_mass, final_spin)
    multi_process: int
    	Number of parallel processes. Default: 4
    wrapper_function_for_multiprocess: method
		Wrapper function for the multiprocessing. Default: None

    Returns
    -------
    np.array
        integrand of P(delta_final_mass/final_mass_bar,
        delta_final_spin/final_spin_bar)
    """
    final_mass_mat, final_spin_mat = np.meshgrid(final_mass, final_spin)
    _abs = np.abs(final_mass_mat * final_spin_mat)
    _reshape = (len(v1), len(v1))
    _v2, _v1 = np.meshgrid(v2, v1)
    v1, v2 = _v1.ravel(), _v2.ravel()
    v1, v2 = v1.reshape(len(v1), 1), v2.reshape(len(v2), 1)

    delta_final_mass_i = ((1.0 + v1 / 2.0)) * final_mass
    delta_final_spin_i = ((1.0 + v2 / 2.0)) * final_spin
    delta_final_mass_r = ((1.0 - v1 / 2.0)) * final_mass
    delta_final_spin_r = ((1.0 - v2 / 2.0)) * final_spin

    for num in range(len(v1)):
        if (1.0 + v1[num] / 2.0) < 0.0:
            delta_final_mass_i[num] = np.flipud(delta_final_mass_i[num])
        if (1.0 + v2[num] / 2.0) < 0.0:
            delta_final_spin_i[num] = np.flipud(delta_final_spin_i[num])
        if (1.0 - v1[num] / 2.0) < 0.0:
            delta_final_mass_r[num] = np.flipud(delta_final_mass_r[num])
        if (1.0 - v2[num] / 2.0) < 0.0:
            delta_final_spin_r[num] = np.flipud(delta_final_spin_r[num])

    if multi_process > 1:
        with multiprocessing.Pool(multi_process) as pool:
            _length = len(delta_final_mass_i)
            _P_i = pool.starmap(
                wrapper_function_for_multiprocess,
                zip(
                    [P_final_mass_final_spin_i_interp_object] * _length,
                    delta_final_mass_i,
                    delta_final_spin_i,
                ),
            )
            _P_r = pool.starmap(
                wrapper_function_for_multiprocess,
                zip(
                    [P_final_mass_final_spin_r_interp_object] * _length,
                    delta_final_mass_r,
                    delta_final_spin_r,
                ),
            )
        P_i = np.array([i for i in _P_i])
        P_r = np.array([i for i in _P_r])
    else:
        P_i, P_r = [], []
        for num in range(len(delta_final_mass_i)):
            P_i.append(
                wrapper_function_for_multiprocess(
                    P_final_mass_final_spin_i_interp_object,
                    delta_final_mass_i[num],
                    delta_final_spin_i[num],
                )
            )
            P_r.append(
                wrapper_function_for_multiprocess(
                    P_final_mass_final_spin_r_interp_object,
                    delta_final_mass_r[num],
                    delta_final_spin_r[num],
                )
            )

    for num in range(len(v1)):
        if (1.0 + v1[num] / 2.0) < 0.0:
            P_i[num] = np.fliplr(P_i[num])
        if (1.0 + v2[num] / 2.0) < 0.0:
            P_i[num] = np.flipud(P_i[num])
        if (1.0 - v1[num] / 2.0) < 0.0:
            P_r[num] = np.fliplr(P_r[num])
        if (1.0 - v2[num] / 2.0) < 0.0:
            P_r[num] = np.flipud(P_r[num])

    _prod = np.array(
        [np.sum(_P_i * _P_r * _abs) for _P_i, _P_r in zip(P_i, P_r)]
    ).reshape(_reshape)
    return _prod


def _apply_args_and_kwargs(function, args, kwargs):
    """Apply a tuple of args and a dictionary of kwargs to a function

    Parameters
    ----------
    function: func
        function you wish to use
    args: tuple
        all args passed to function
    kwargs: dict
        all kwargs passed to function
    """
    return function(*args, **kwargs)


def _imrct_deviation_parameters_integrand_series(
    final_mass,
    final_spin,
    v1,
    v2,
    P_final_mass_final_spin_i_interp_object,
    P_final_mass_final_spin_r_interp_object,
    multi_process=4,
    **kwargs
):
    """
    Creates the over the deviation parameter space.

    Parameters
    ----------
    final_mass: np.ndarray
        vector of values of final mass
    final_spin: np.ndarray
        vector of values of final spin
    v1: np.ndarray
        array of delta_final_mass/final_mass_bar values
    v2: np.ndarray
        array of delta_final_spin/final_spin_bar values
    P_final_mass_final_spin_i_interp_object:
        interpolated P_i(final_mass, final_spin)
    P_final_massfinal_spin_r_interp_object:
        interpolated P_r(final_mass, final_spin)
    """
    P = np.zeros(shape=(len(final_mass), len(final_mass)))
    if multi_process == 1:
        logger.debug("Performing calculation on a single cpu. This may take some time")
        for i, _v2 in enumerate(v2):
            for j, _v1 in enumerate(v1):
                P[i, j] = _imrct_deviation_parameters_integrand_vectorized(
                    final_mass,
                    final_spin,
                    [_v1],
                    [_v2],
                    P_final_mass_final_spin_i_interp_object,
                    P_final_mass_final_spin_r_interp_object,
                    multi_process=1,
                    **kwargs
                )
    else:
        logger.debug("Splitting the calculation across {} cpus".format(multi_process))
        _v2, _v1 = np.meshgrid(v2, v1)
        _v1, _v2 = _v1.ravel(), _v2.ravel()
        with multiprocessing.Pool(multi_process) as pool:
            args = [
                [final_mass] * len(_v1),
                [final_spin] * len(_v1),
                np.atleast_2d(_v1).T.tolist(),
                np.atleast_2d(_v2).T.tolist(),
                [P_final_mass_final_spin_i_interp_object] * len(_v1),
                [P_final_mass_final_spin_r_interp_object] * len(_v1),
            ]
            kwargs["multi_process"] = 1
            _args = np.array(args, dtype=object).T
            _P = pool.starmap(
                _apply_args_and_kwargs,
                zip(
                    [_imrct_deviation_parameters_integrand_vectorized] * len(_args),
                    _args,
                    [kwargs] * len(_args),
                ),
            )
        P = np.array([i[0] for i in _P]).reshape(len(final_mass), len(final_spin))
    return P


def imrct_deviation_parameters_integrand(*args, vectorize=False, **kwargs):
    """Compute the final mass and final spin deviation parameters

    Parameters
    ----------
    *args: tuple
        all args passed to either
        _imrct_deviation_parameters_integrand_vectorized or
        _imrct_deviation_parameters_integrand_series
    vectorize: bool
        Vectorize the calculation. Note that vectorize=True uses up a lot
        of memory
    kwargs: dict, optional
        all kwargs passed to either
        _imrct_deviation_parameters_integrand_vectorized or
        _imrct_deviation_parameters_integrand_series
    """
    if vectorize:
        return _imrct_deviation_parameters_integrand_vectorized(*args, **kwargs)
    return _imrct_deviation_parameters_integrand_series(*args, **kwargs)


def imrct_deviation_parameters_from_final_mass_final_spin(
    final_mass_inspiral,
    final_spin_inspiral,
    final_mass_postinspiral,
    final_spin_postinspiral,
    final_mass_deviation_lim=1,
    final_spin_deviation_lim=1,
    N_bins=101,
    multi_process=4,
    use_kde=False,
    kde=gaussian_kde,
    kde_kwargs=dict(),
    interp_method=interp2d,
    interp_kwargs=dict(fill_value=0.0, bounds_error=False),
    vectorize=False,
):
    """Compute the IMR Consistency Test deviation parameters.
    Code borrows from the implementation in lalsuite:
    https://git.ligo.org/lscsoft/lalsuite/-/blob/master/lalinference/python/lalinference/imrtgr/imrtgrutils.py
    and
    https://git.ligo.org/lscsoft/lalsuite/-/blob/master/lalinference/bin/imrtgr_imr_consistency_test.py

    Parameters
    ----------
    final_mass_inspiral: np.ndarray
        values of final mass calculated from the inspiral part
    final_spin_inspiral: np.ndarray
        values of final spin calculated from the inspiral part
    final_mass_postinspiral: np.ndarray
        values of final mass calculated from the post-inspiral part
    final_spin_postinspiral: np.ndarray
        values of final spin calculated from the post-inspiral part
    final_mass_deviation_lim: float
        Maximum absolute value of the final mass deviation parameter. Default 1.
    final_spin_deviation_lim: float
        Maximum absolute value of the final spin deviation parameter. Default 1.
    N_bins: int
        Number of equally spaced bins between [-final_mass_deviation_lim,
        final_mass_deviation_lim] and [-final_spin_deviation_lim,
        final_spin_deviation_lim]. Default is 101.
    multi_process: int
        Number of parallel processes. Default is 4.
    use_kde: bool
        If `True`, uses kde instead of interpolation. Default is False.
    kde: method
        KDE method to use. Default is scipy.stats.gaussian_kde
    kde_kwargs: dict
        Arguments to be passed to the KDE method
    interp_method: method
        Interpolation method to use. Default is scipy.interpolate.interp2d
    interp_kwargs: dict, optional
        Arguments to be passed to the interpolation method
        Default is `dict(fill_value=0.0, bounds_error=False)`
    vectorize: bool
        if True, use vectorized imrct_deviation_parameters_integrand
        function. This is quicker but does consume more memory. Default: False

    Returns
    -------
    imrct_deviations: ProbabilityDict2d
        Contains the 2d pdf of the IMRCT deviation parameters
    """
    # Find the maximum values
    final_mass_lim = np.max(np.append(final_mass_inspiral, final_mass_postinspiral))
    final_spin_lim = np.max(np.abs(np.append(final_spin_inspiral, final_spin_postinspiral)))

    # bin the data
    final_mass_bins = np.linspace(-final_mass_lim, final_mass_lim, N_bins)
    diff_final_mass = final_mass_bins[1] - final_mass_bins[0]
    final_spin_bins = np.linspace(-final_spin_lim, final_spin_lim, N_bins)
    diff_final_spin = final_spin_bins[1] - final_spin_bins[0]
    final_mass_intp = (final_mass_bins[:-1] + final_mass_bins[1:]) * 0.5
    final_spin_intp = (final_spin_bins[:-1] + final_spin_bins[1:]) * 0.5
    if use_kde:
        logger.debug("Using KDE to interpolate data")
<<<<<<< HEAD
        # kde the samples for final mass and final spin
        final_mass_intp = np.append(final_mass_intp, final_mass_bins[-1] + diff_final_mass)
        final_spin_intp = np.append(final_spin_intp, final_spin_bins[-1] + diff_final_spin)
=======
        final_mass_intp = np.append(final_mass_intp, final_mass_bins[-1] + final_mass_df)
        final_spin_intp = np.append(final_spin_intp, final_spin_bins[-1] + final_spin_df)
>>>>>>> 63b93237
        inspiral_interp = kde(
            np.array([final_mass_inspiral, final_spin_inspiral]), **kde_kwargs
        )
        postinspiral_interp = kde(
            np.array([final_mass_postinspiral, final_spin_postinspiral]), **kde_kwargs
        )
        final_mass_deviation_vec = np.linspace(
            -final_mass_deviation_lim, final_mass_deviation_lim, N_bins
        )
        final_spin_deviation_vec = np.linspace(
            -final_spin_deviation_lim, final_spin_deviation_lim, N_bins
        )
        _wrapper_function = _wrapper_for_multiprocessing_kde
    else:
        logger.debug("Interpolating 2d histogram data")
        _inspiral_2d_histogram, _, _ = np.histogram2d(
            final_mass_inspiral,
            final_spin_inspiral,
            bins=(final_mass_bins, final_spin_bins),
            density=True,
        )
        _postinspiral_2d_histogram, _, _ = np.histogram2d(
            final_mass_postinspiral,
            final_spin_postinspiral,
            bins=(final_mass_bins, final_spin_bins),
            density=True,
        )
        inspiral_interp = interp_method(
            final_mass_intp, final_spin_intp, _inspiral_2d_histogram, **interp_kwargs
        )
        postinspiral_interp = interp_method(
            final_mass_intp, final_spin_intp, _postinspiral_2d_histogram, **interp_kwargs
        )

        final_mass_deviation_vec = np.linspace(
            -final_mass_deviation_lim, final_mass_deviation_lim, N_bins - 1
        )
        final_spin_deviation_vec = np.linspace(
            -final_spin_deviation_lim, final_spin_deviation_lim, N_bins - 1
        )
        _wrapper_function = _wrapper_for_multiprocessing_interp

    diff_final_mass_deviation = final_mass_deviation_vec[1] - final_mass_deviation_vec[0]
    diff_final_spin_deviation = final_spin_deviation_vec[1] - final_spin_deviation_vec[0]

    P_final_mass_deviation_final_spin_deviation = imrct_deviation_parameters_integrand(
        final_mass_intp,
        final_spin_intp,
        final_mass_deviation_vec,
        final_spin_deviation_vec,
        inspiral_interp,
        postinspiral_interp,
        multi_process=multi_process,
        vectorize=vectorize,
        wrapper_function_for_multiprocess=_wrapper_function,
    )

    imrct_deviations = ProbabilityDict2D(
        {
            "final_mass_final_spin_deviations": [
                final_mass_deviation_vec,
                final_spin_deviation_vec,
                P_final_mass_deviation_final_spin_deviation
                / np.sum(P_final_mass_deviation_final_spin_deviation),
            ]
        }
    )
    return imrct_deviations<|MERGE_RESOLUTION|>--- conflicted
+++ resolved
@@ -349,14 +349,9 @@
     final_spin_intp = (final_spin_bins[:-1] + final_spin_bins[1:]) * 0.5
     if use_kde:
         logger.debug("Using KDE to interpolate data")
-<<<<<<< HEAD
         # kde the samples for final mass and final spin
         final_mass_intp = np.append(final_mass_intp, final_mass_bins[-1] + diff_final_mass)
         final_spin_intp = np.append(final_spin_intp, final_spin_bins[-1] + diff_final_spin)
-=======
-        final_mass_intp = np.append(final_mass_intp, final_mass_bins[-1] + final_mass_df)
-        final_spin_intp = np.append(final_spin_intp, final_spin_bins[-1] + final_spin_df)
->>>>>>> 63b93237
         inspiral_interp = kde(
             np.array([final_mass_inspiral, final_spin_inspiral]), **kde_kwargs
         )
