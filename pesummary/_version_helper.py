--- conflicted
+++ resolved
@@ -198,9 +198,5 @@
 
     version = get_versions()['version']
     if short:
-<<<<<<< HEAD
-        version = version.split("+")[0]
-=======
         return version.split("+")[0]
->>>>>>> 65adb43b
     return version